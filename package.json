{
  "name": "winston-elasticsearch",
  "version": "0.10.0",
  "description": "An Elasticsearch transport for winston",
  "main": "index",
  "authors": [
    {
      "name": "Jacques-Olivier D. Bernier",
      "url": "https://github.com/jackdbernier"
    },
    {
      "name": "Thomas Hoppe",
      "url": "https://github.com/vanthome",
      "email": "thomas.hoppe@n-fuse.co"
    }
  ],
  "contributors": [
    {
      "name": "Andy Potanin",
      "url": "https://github.com/andypotanin"
    }
  ],
  "repository": {
    "type": "git",
    "url": "http://github.com/vanthome/winston-elasticsearch.git"
  },
  "license": "MIT",
  "keywords": [
    "logging",
    "winston",
    "elasticsearch",
    "transport",
    "logstash"
  ],
  "dependencies": {
    "@elastic/elasticsearch": "^7.9.1",
    "dayjs": "^1.9.3",
    "debug": "^4.2.0",
    "lodash.defaults": "^4.2.0",
    "lodash.omit": "^4.5.0",
    "promise": "^8.1.0",
    "retry": "^0.12.0",
    "winston": "^3.3.3",
    "winston-transport": "^4.4.0"
  },
  "devDependencies": {
    "babel-eslint": "^10.1.0",
    "coveralls": "^3.1.0",
<<<<<<< HEAD
    "eslint": "^7.11.0",
=======
    "elastic-apm-node": "^3.7.0",
    "eslint": "^7.7.0",
>>>>>>> b1eba281
    "eslint-config-airbnb-base": "^14.2.0",
    "eslint-plugin-import": "^2.22.1",
    "eslint-plugin-json": "^2.1.2",
    "mocha": "^8.2.0",
    "nyc": "^15.1.0",
    "should": "^13.2.3"
  },
  "scripts": {
    "test": "nyc mocha",
    "lint": "eslint *.json *.js",
    "mocha": "mocha --full-trace./test/* -- --trace-warnings",
    "coveralls": "nyc report --reporter=text-lcov | coveralls"
  },
  "engines": {
    "node": ">= 8.0.0"
  }
}<|MERGE_RESOLUTION|>--- conflicted
+++ resolved
@@ -1,6 +1,6 @@
 {
   "name": "winston-elasticsearch",
-  "version": "0.10.0",
+  "version": "0.11.0",
   "description": "An Elasticsearch transport for winston",
   "main": "index",
   "authors": [
@@ -46,12 +46,8 @@
   "devDependencies": {
     "babel-eslint": "^10.1.0",
     "coveralls": "^3.1.0",
-<<<<<<< HEAD
-    "eslint": "^7.11.0",
-=======
     "elastic-apm-node": "^3.7.0",
     "eslint": "^7.7.0",
->>>>>>> b1eba281
     "eslint-config-airbnb-base": "^14.2.0",
     "eslint-plugin-import": "^2.22.1",
     "eslint-plugin-json": "^2.1.2",
